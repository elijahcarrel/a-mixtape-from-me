--- conflicted
+++ resolved
@@ -16,20 +16,12 @@
 
 class SpotifyClient(AbstractSpotifyClient):
     def __init__(self):
-<<<<<<< HEAD
-        # The OAuth token must have the playlist-modify-public (and optionally
-        # playlist-modify-private) scopes. For backend jobs we read it from an
-        # env var set at runtime (e.g. via secrets manager). The token is short-
-        # lived, but for simplicity we assume the operator refreshes it.
-        self._access_token = os.environ["SPOTIFY_OAUTH_TOKEN"]
+        self.client_id = os.environ["SPOTIFY_CLIENT_ID"]
+        self.client_secret = os.environ["SPOTIFY_CLIENT_SECRET"]
+        self.refresh_token = os.environ["SPOTIFY_REFRESH_TOKEN"]
 
         # Cache for track look-ups to avoid repeated API calls during a single
         # request burst.
-=======
-        self.client_id = os.environ["SPOTIFY_CLIENT_ID"]
-        self.client_secret = os.environ["SPOTIFY_CLIENT_SECRET"]
-        self.refresh_token = os.environ["SPOTIFY_REFRESH_TOKEN"]
->>>>>>> 433860e9
         self.track_cache_size = int(os.environ.get("SPOTIFY_TRACK_CACHE_SIZE", 500))
         self.track_cache = OrderedDict[str, SpotifyTrack]()  # track_id -> SpotifyTrack
         self._cache_lock = threading.Lock()
@@ -37,21 +29,6 @@
         self._access_token: str | None = None
         self._token_expiration: float = 0.0
 
-<<<<<<< HEAD
-        self._user_id: str | None = None  # populated lazily
-
-    # --- Auth helpers ---
-    def get_spotify_access_token(self)->str:
-        """Return the bearer token provided via env var."""
-        return self._access_token
-
-    def _auth_headers(self)->dict[str, str]:
-        return {"Authorization": f"Bearer {self.get_spotify_access_token()}"}
-
-    def spotify_api_request(self, method: str, endpoint: str, **kwargs)->Any:
-        """Low-level HTTP helper (raises on non-2xx)."""
-        headers = self._auth_headers()
-=======
     def get_spotify_access_token(self) -> str:
         """
         Obtain a Spotify access token using Authorization Code flow.
@@ -87,10 +64,9 @@
             else:
                 raise Exception(f"Failed to refresh Spotify access token: {response.text}")
 
-    def spotify_api_request(self, endpoint: str, **kwargs)->Any:
-        access_token = self.get_spotify_access_token()
-        headers = {"Authorization": f"Bearer {access_token}"}
->>>>>>> 433860e9
+    def spotify_api_request(self, method: str, endpoint: str, **kwargs)->Any:
+        """Low-level HTTP helper (raises on non-2xx)."""
+        headers = self._auth_headers()
         if "headers" in kwargs:
             headers.update(kwargs["headers"])
         kwargs["headers"] = headers
